// This Source Code Form is subject to the terms of the Mozilla Public
// License, v. 2.0. If a copy of the MPL was not distributed with this
// file, You can obtain one at http://mozilla.org/MPL/2.0/.
//
// Copyright (c) 2011-2025 ETH Zurich.

package viper.server.core

import akka.http.scaladsl.testkit.ScalatestRouteTest
import org.scalatest.Assertion
import org.scalatest.matchers.should.Matchers
import org.scalatest.wordspec.AnyWordSpec
import viper.server.utility.ReformatterAstGenerator
import viper.silver.ast.utility.DiskLoader
import viper.silver.logger.ViperStdOutLogger
import viper.silver.parser.ReformatPrettyPrinter

import java.nio.file.Path


class ReformatterTest extends AnyWordSpec with Matchers with ScalatestRouteTest {
  private val console_logger = ViperStdOutLogger("parsingTest logger", "ALL")

  "ReformatterAstGenerator" should {
    var ast_gen: ReformatterAstGenerator = null
    s"should be instantiated without errors" in {
      ast_gen = new ReformatterAstGenerator(console_logger.get)
    }
    
<<<<<<< HEAD
    def check_inner(): Unit = {
      val ast = ast_gen.generateViperParseAst(snippet).get
      val reformatted = ReformatPrettyPrinter.showProgram(ast);
      val actual = DiskLoader.loadContent(Path.of(snippet_expected)).get
      assert(reformatted == actual)
    }

    s"should be able to reformat a file correctly" in {
      check_inner()
=======
    def check_formatter(pathToInput: String, pathToExpectedOutput: String): Assertion = {
      val ast = ast_gen.generateViperParseAst(pathToInput).get
      val reformatted = ReformatPrettyPrinter.showProgram(ast)
      val actual = DiskLoader.loadContent(Path.of(pathToExpectedOutput)).get
      assert(reformatted == actual, s"Formatting did not produce the expected output for file $pathToInput, got:\n$reformatted")
    }

    s"should be able to reformat a file correctly" in {
      check_formatter(
        "src/test/resources/viper/reformat_snippet.vpr",
        "src/test/resources/viper/reformat_snippet_expected.vpr")
>>>>>>> 4ea6d7ef
    }
  }
}<|MERGE_RESOLUTION|>--- conflicted
+++ resolved
@@ -27,17 +27,6 @@
       ast_gen = new ReformatterAstGenerator(console_logger.get)
     }
     
-<<<<<<< HEAD
-    def check_inner(): Unit = {
-      val ast = ast_gen.generateViperParseAst(snippet).get
-      val reformatted = ReformatPrettyPrinter.showProgram(ast);
-      val actual = DiskLoader.loadContent(Path.of(snippet_expected)).get
-      assert(reformatted == actual)
-    }
-
-    s"should be able to reformat a file correctly" in {
-      check_inner()
-=======
     def check_formatter(pathToInput: String, pathToExpectedOutput: String): Assertion = {
       val ast = ast_gen.generateViperParseAst(pathToInput).get
       val reformatted = ReformatPrettyPrinter.showProgram(ast)
@@ -49,7 +38,6 @@
       check_formatter(
         "src/test/resources/viper/reformat_snippet.vpr",
         "src/test/resources/viper/reformat_snippet_expected.vpr")
->>>>>>> 4ea6d7ef
     }
   }
 }