// This Source Code Form is subject to the terms of the Mozilla Public
// License, v. 2.0. If a copy of the MPL was not distributed with this
// file, You can obtain one at http://mozilla.org/MPL/2.0/.
//
// Copyright (c) 2011-2020 ETH Zurich.

package viper.server.core

import akka.actor.{Actor, ActorSystem, Props}
import akka.http.scaladsl.testkit.ScalatestRouteTest
import org.scalatest.{Matchers, WordSpec}
import viper.server.core.ViperBackendConfigs.SiliconConfig
<<<<<<< HEAD
import viper.server.vsi._
import viper.server.utility.AstGenerator
import viper.server.ViperConfig
=======
import viper.server.core.{JobID, ViperCoreServer, ViperCoreServerUtils}
import viper.server.utility.AstGenerator
>>>>>>> e6a21def
import viper.silver.ast.Program
import viper.silver.logger.SilentLogger
import viper.silver.reporter._

import scala.concurrent.Future
import scala.util.{Failure, Success}

class CoreServerTest extends WordSpec with Matchers with ScalatestRouteTest {
  import scala.language.postfixOps

  implicit var actor_system: ActorSystem = ActorSystem("Test")
  val test_actor_0 = actor_system.actorOf(ClientActor.props(0))
  val test_actor_1 = actor_system.actorOf(ClientActor.props(1))
  val test_actor_2 = actor_system.actorOf(ClientActor.props(2))
  val actor_tests_results: Array[Option[Boolean]] = Array(None, None, None)

  object ClientActor {
    case object Terminate
    def props(test_no: Int): Props = Props(new ClientActor(test_no))
  }

  class ClientActor(private val test_no: Int) extends Actor {

    override def receive: PartialFunction[Any, Unit] = {
      case m: Message =>
        m match {
          case _: OverallSuccessMessage =>
            actor_tests_results(test_no) = Some(true)
          case _: OverallFailureMessage =>
            actor_tests_results(test_no) = Some(false)
          case _ =>
        }
      case ClientActor.Terminate =>
        system.terminate()
    }
  }

  private val silent_logger = SilentLogger()

  private val ast_gen = new AstGenerator(silent_logger)
  private val empty_file = "src/test/resources/viper/empty.vpr"
  private val sum_file = "src/test/resources/viper/sum_method.vpr"
  private val verificationError_file = "src/test/resources/viper/verification_error.vpr"

  private val empty_ast = ast_gen.generateViperAst(empty_file).get
  private val sum_ast = ast_gen.generateViperAst(sum_file).get
  private val verificationError_ast = ast_gen.generateViperAst(verificationError_file).get

  private val noCache_backend = SiliconConfig(List("--disableCaching"))
  private val cache_backend = SiliconConfig(List())

  private val empty_args: Array[String] = Array()

  "An instance of ViperCoreServer" when {
    "verifying a single program with caching disabled" should {
      val core = new ViperCoreServer(empty_args)

      "be able to execute 'start()' without exceptions" in {
        core.start()
      }

<<<<<<< HEAD
      var jid: JobID = null
      "be able to execute 'verify()' without exceptions" in {
        jid = core.verify(verificationError_file, noCache_backend, verificationError_ast)
        assert(jid != null)
=======
      var handler: JobID = null
      "be able to execute 'verify()' without exceptions" in {
        handler = core.verify("verification error", noCache_backend, verificationError_ast)
        assert(handler != null)
>>>>>>> e6a21def
      }

      "be able to have 'verify()' return a JobHandler with non-negative id" in {
        assert(jid.id >= 0)
      }

      var messages_future: Future[Seq[Message]] = null
      "be able to have 'getMessagesFuture()' return a future of a sequence of Viper messages." in {
<<<<<<< HEAD
        messages_future = ViperCoreServerUtils.getMessagesFuture(core, jid)
=======
        messages_future = ViperCoreServerUtils.getMessagesFuture(core, handler)
>>>>>>> e6a21def
        assert(messages_future != null)
      }

      "eventually see the future returned from 'getMessagesFuture()' completed successfully" in {
        while (!messages_future.isCompleted) {
          Thread.sleep(12100)
        }
        messages_future.onComplete({
          case Success(_) => succeed
          case Failure(_) => fail()
        })
      }

      "be able to execute 'stop()' without exceptions" in {
        core.stop()
      }

      "not be able to execute 'verify()' after 'stop()' without exceptions" in {
        assertThrows[IllegalStateException] {
          core.verify(verificationError_file, noCache_backend, verificationError_ast)
        }
      }
    }

    "verifying a single program with caching enabled" should {
      val core = new ViperCoreServer(empty_args)

      "be able to execute 'start()' without exceptions" in {
        core.start()
      }

<<<<<<< HEAD
      var jid: JobID = null
=======
      var handler: JobID = null
>>>>>>> e6a21def
      "be able to execute 'verify()' without exceptions" in {
        jid = core.verify(sum_file, cache_backend, sum_ast)
        assert(jid != null)
      }

      "be able to have 'verify()' return a JobHandler with  non-negative id" in {
        assert(jid.id >= 0)
      }

      var messages_future: Future[Seq[Message]] = null
      "be able to have 'getMessagesFuture()' return a future of a sequence of Viper messages" in {
<<<<<<< HEAD
        messages_future = ViperCoreServerUtils.getMessagesFuture(core, jid)
=======
        messages_future = ViperCoreServerUtils.getMessagesFuture(core, handler)
>>>>>>> e6a21def
        assert(messages_future != null)
      }

      "see the future returned from 'getMessagesFuture()' eventually completed successfully" in {
        while (!messages_future.isCompleted) {
          Thread.sleep(100)
        }
        messages_future.onComplete({
          case Success(verRes) => succeed
          case Failure(_) => fail()
        })
      }

      "see the future returned by 'getMessagesFuture()' eventually complete unsuccessfully for an inexistent job" in {
        val wrong_jid = JobID(42)
        messages_future = ViperCoreServerUtils.getMessagesFuture(core, wrong_jid)
        while (!messages_future.isCompleted) {
          Thread.sleep(100)
        }
        messages_future.onComplete({
          case Success(_) => fail()
          case Failure(_) => succeed
        })
      }

      "be able to execute 'stop()' without exceptions" in {
        core.stop()
      }

      "not be able to execute 'verify()' after 'stop()' without exceptions" in {
        assertThrows[IllegalStateException] {
          core.verify(sum_file, noCache_backend, sum_ast)
        }
      }
    }

    "verifying multiple programs with caching disabled and retrieving results via 'getMessagesFuture()'" should {
      val files: List[String] = List(empty_file, sum_file, verificationError_file)
      val programs: List[Program] = List(empty_ast, sum_ast, verificationError_ast)

      val core = new ViperCoreServer(empty_args)
      core.start()

      val filesAndProgs: List[(String, Program)] = files.zip(programs)
      var handlers: List[JobID] = null
      "be able to have 'verify()' executed repeatedly without exceptions" in {
        handlers = filesAndProgs map { case (f, p) => core.verify(f, noCache_backend, p) }
      }

      "be able to have 'verify()' return JobHandlers with unique non-negative ids" in {
        assert(handlers(0).id == 0)
        assert(handlers(1).id == 1)
        assert(handlers(2).id == 2)
      }

      "be able to have 'getMessagesFuture()' return a future of a sequence of Viper messages containing the expected verification result" in {
        val messages_futures: List[Future[Seq[Message]]] = handlers.map(h => {
          ViperCoreServerUtils.getMessagesFuture(core, h)
        })
        val filesAndFutures = files.zip(messages_futures)
        filesAndFutures.foreach({ case (f, mf) =>
          while (!mf.isCompleted) {
            Thread.sleep(100)
          }
          mf.onComplete({
            case Success(msgs) =>
              msgs.last match {
                case m: OverallSuccessMessage =>
                  assert(f != verificationError_file)
                case m: OverallFailureMessage =>
                  assert(f == verificationError_file)
                case _ => fail()
              }
            case Failure(e) => fail()
          })
        })
      }

      "be able to execute 'stop()' without exceptions" in {
        core.stop()
      }
    }

    "verifying multiple programs with caching enabled and retrieving results via 'getMessagesFuture()'" should {
      val files: List[String] = List(empty_file, sum_file, verificationError_file)
      val programs: List[Program] = List(empty_ast, sum_ast, verificationError_ast)

      val core = new ViperCoreServer(empty_args)
      core.start()

      val filesAndProgs: List[(String, Program)] = files.zip(programs)
      var handlers: List[JobID] = null
      "be able to have 'verify()' executed repeatedly without exceptions" in {
        handlers = filesAndProgs map { case (f, p) => core.verify(f, noCache_backend, p) }
      }

      "be able to have 'getMessagesFuture()' return a future of a sequence of Viper messages containing the expected verification result" in {
        val messages_futures: List[Future[Seq[Message]]] = handlers.map(h => {
          ViperCoreServerUtils.getMessagesFuture(core, h)
        })
        val filesAndFutures = files.zip(messages_futures)
        filesAndFutures.foreach({ case (f, mf) =>
          while (!mf.isCompleted) {
            Thread.sleep(100)
          }
          mf.onComplete({
            case Success(msgs) =>
              msgs.last match {
                case m: OverallSuccessMessage =>
                  assert(f != verificationError_file)
                case m: OverallFailureMessage =>
                  assert(f == verificationError_file)
                case _ => fail()
              }
            case Failure(e) => fail()
          })
        })
      }

      "be able to execute 'stop()' without exceptions" in {
        core.stop()
      }
    }

    "verifying multiple programs with caching disabled and retrieving results via 'streamMessages()" should {
      val file1 = empty_file
      val file2 = sum_file
      val file3 = verificationError_file

      val ast1 = empty_ast
      val ast2 = sum_ast
      val ast3 = verificationError_ast

      val core = new ViperCoreServer(empty_args)
      core.start()

      val jid1 = core.verify(file1, noCache_backend, ast1)
      val jid2 = core.verify(file2, noCache_backend, ast2)
      val jid3 = core.verify(file3, noCache_backend, ast3)

      var streamOption1: Option[Future[Unit]] = null
      var streamOption2: Option[Future[Unit]] = null
      var streamOption3: Option[Future[Unit]] = null

      var streamState1: Future[Unit] = null
      var streamState2: Future[Unit] = null
      var streamState3: Future[Unit] = null

      var streamOption1: Option[Future[Unit]] = null
      var streamOption2: Option[Future[Unit]] = null
      var streamOption3: Option[Future[Unit]] = null

      var streamState1: Future[Unit] = null
      var streamState2: Future[Unit] = null
      var streamState3: Future[Unit] = null

      "be able to have 'streamMessages()' stream a sequence of Viper messages without errors" in {
<<<<<<< HEAD
        streamOption1 = core.streamMessages(jid1, test_actor_0)
        streamOption2 = core.streamMessages(jid2, test_actor_1)
        streamOption3 = core.streamMessages(jid3, test_actor_2)
=======
        streamOption1 = core.streamMessages(vjh1, test_actor_0)
        streamOption2 = core.streamMessages(vjh2, test_actor_1)
        streamOption3 = core.streamMessages(vjh3, test_actor_2)
>>>>>>> e6a21def
      }

      "have the option returned by 'streamMessages()' be defined" in {
        streamState1 = streamOption1.getOrElse(fail())
        streamState2 = streamOption2.getOrElse(fail())
        streamState3 = streamOption3.getOrElse(fail())
      }

      "eventually have future returned by 'streamMessages()' be completed" in {
        def allCompleted(): Boolean = {
          streamState1.isCompleted &&
          streamState2.isCompleted &&
          streamState3.isCompleted
        }

        while(!allCompleted()){
          Thread.sleep(500)
        }
      }

      "have the stream of messages contain the expected verification result" in {
        Thread.sleep(2000)
        assert(actor_tests_results(0) == Some(true))
        assert(actor_tests_results(1) == Some(true))
        assert(actor_tests_results(2) == Some(false))
      }

      "be able to execute 'stop()' without exceptions" in {
        core.stop()
      }
    }

    "verifying an incorrect viper program several times with caching enabled" should {
      val core = new ViperCoreServer(empty_args)
      core.start()

      "produce an OverallFailure Message with a non-empty error list upon first verification." in {
<<<<<<< HEAD
        val jid_original = core.verify(verificationError_file, cache_backend, verificationError_ast)
        val messages_future_original = ViperCoreServerUtils.getMessagesFuture(core, jid_original)
=======
        val vjh_original = core.verify(verificationError_file, cache_backend, verificationError_ast)
        val messages_future_original = ViperCoreServerUtils.getMessagesFuture(core, vjh_original)
>>>>>>> e6a21def
          while (!messages_future_original.isCompleted) {
            Thread.sleep(500)
          }
          messages_future_original.onComplete({
            case Success(msgs) =>
              msgs.last match {
                case ofm: OverallFailureMessage =>
                  assert(ofm.result.errors.nonEmpty)
                case _ => fail()
              }
            case Failure(e) => fail()
          })
        }

      "produce an OverallFailure Message with an empty error list when re- verified." in {
<<<<<<< HEAD
        val jid_cached = core.verify(verificationError_file, cache_backend, verificationError_ast)
        val messages_future_cached = ViperCoreServerUtils.getMessagesFuture(core, jid_cached)
=======
        val vjh_cached = core.verify(verificationError_file, cache_backend, verificationError_ast)
        val messages_future_cached = ViperCoreServerUtils.getMessagesFuture(core, vjh_cached)
>>>>>>> e6a21def
        while (!messages_future_cached.isCompleted) {
          Thread.sleep(100)
        }
        messages_future_cached.onComplete({
          case Success(msgs) =>
            msgs.last match {
              case ofm: OverallFailureMessage =>
                assert(ofm.result.errors.isEmpty)
              case _ => fail()
            }
          case Failure(e) => fail()
        })
      }

      "be able to execute 'flushCache()' without exceptions after several verifications" in {
        core.flushCache()
      }

      "produce an OverallFailure Message with an empty error list when re- verified after flushing the cache." in {
<<<<<<< HEAD
        val jid_flushed = core.verify(verificationError_file, cache_backend, verificationError_ast)
        val messages_future_flushed = ViperCoreServerUtils.getMessagesFuture(core, jid_flushed)
=======
        val vjh_flushed = core.verify(verificationError_file, cache_backend, verificationError_ast)
        val messages_future_flushed = ViperCoreServerUtils.getMessagesFuture(core, vjh_flushed)
>>>>>>> e6a21def
        while (!messages_future_flushed.isCompleted) {
          Thread.sleep(100)
        }
        messages_future_flushed.onComplete({
          case Success(msgs) =>
            msgs.last match {
              case ofm: OverallFailureMessage =>
                assert(ofm.result.errors.nonEmpty)
              case _ => fail()
            }
          case Failure(e) => fail()
        })
      }

      "be able to execute 'stop()' without exceptions" in {
        core.stop()
      }
    }

    "maximum capacity of verification jobs is exceeded" should {
      val core = new ViperCoreServer(empty_args)
      core.start()

      val jid = core.verify(sum_file, noCache_backend, sum_ast)
      core.verify(sum_file, noCache_backend, sum_ast)
      core.verify(sum_file, noCache_backend, sum_ast)

      "have 'verify()' return a VerificationJobHandler with negative id" in {
        val spillHandler = core.verify(sum_file, noCache_backend, sum_ast)
        assert(spillHandler.id < 0)
      }

      "have 'verify()' return a non-negative id upon freeing up a verification request by calling 'getMessagesFuture()'" in {
<<<<<<< HEAD
        val result_future = ViperCoreServerUtils.getMessagesFuture(core, jid)
=======
        val result_future = ViperCoreServerUtils.getMessagesFuture(core, handler)
>>>>>>> e6a21def
        while (!result_future.isCompleted) {
          Thread.sleep(100)
        }
        val newHandler = core.verify(sum_file, noCache_backend, sum_ast)
        assert(newHandler.id > 0)
      }

      "be able to execute 'stop()' without exceptions" in {
        core.stop()
      }
    }
  }
}<|MERGE_RESOLUTION|>--- conflicted
+++ resolved
@@ -10,14 +10,9 @@
 import akka.http.scaladsl.testkit.ScalatestRouteTest
 import org.scalatest.{Matchers, WordSpec}
 import viper.server.core.ViperBackendConfigs.SiliconConfig
-<<<<<<< HEAD
 import viper.server.vsi._
 import viper.server.utility.AstGenerator
 import viper.server.ViperConfig
-=======
-import viper.server.core.{JobID, ViperCoreServer, ViperCoreServerUtils}
-import viper.server.utility.AstGenerator
->>>>>>> e6a21def
 import viper.silver.ast.Program
 import viper.silver.logger.SilentLogger
 import viper.silver.reporter._
@@ -79,17 +74,10 @@
         core.start()
       }
 
-<<<<<<< HEAD
       var jid: JobID = null
       "be able to execute 'verify()' without exceptions" in {
         jid = core.verify(verificationError_file, noCache_backend, verificationError_ast)
         assert(jid != null)
-=======
-      var handler: JobID = null
-      "be able to execute 'verify()' without exceptions" in {
-        handler = core.verify("verification error", noCache_backend, verificationError_ast)
-        assert(handler != null)
->>>>>>> e6a21def
       }
 
       "be able to have 'verify()' return a JobHandler with non-negative id" in {
@@ -98,11 +86,7 @@
 
       var messages_future: Future[Seq[Message]] = null
       "be able to have 'getMessagesFuture()' return a future of a sequence of Viper messages." in {
-<<<<<<< HEAD
         messages_future = ViperCoreServerUtils.getMessagesFuture(core, jid)
-=======
-        messages_future = ViperCoreServerUtils.getMessagesFuture(core, handler)
->>>>>>> e6a21def
         assert(messages_future != null)
       }
 
@@ -134,11 +118,7 @@
         core.start()
       }
 
-<<<<<<< HEAD
       var jid: JobID = null
-=======
-      var handler: JobID = null
->>>>>>> e6a21def
       "be able to execute 'verify()' without exceptions" in {
         jid = core.verify(sum_file, cache_backend, sum_ast)
         assert(jid != null)
@@ -150,11 +130,7 @@
 
       var messages_future: Future[Seq[Message]] = null
       "be able to have 'getMessagesFuture()' return a future of a sequence of Viper messages" in {
-<<<<<<< HEAD
         messages_future = ViperCoreServerUtils.getMessagesFuture(core, jid)
-=======
-        messages_future = ViperCoreServerUtils.getMessagesFuture(core, handler)
->>>>>>> e6a21def
         assert(messages_future != null)
       }
 
@@ -312,15 +288,9 @@
       var streamState3: Future[Unit] = null
 
       "be able to have 'streamMessages()' stream a sequence of Viper messages without errors" in {
-<<<<<<< HEAD
         streamOption1 = core.streamMessages(jid1, test_actor_0)
         streamOption2 = core.streamMessages(jid2, test_actor_1)
         streamOption3 = core.streamMessages(jid3, test_actor_2)
-=======
-        streamOption1 = core.streamMessages(vjh1, test_actor_0)
-        streamOption2 = core.streamMessages(vjh2, test_actor_1)
-        streamOption3 = core.streamMessages(vjh3, test_actor_2)
->>>>>>> e6a21def
       }
 
       "have the option returned by 'streamMessages()' be defined" in {
@@ -358,13 +328,8 @@
       core.start()
 
       "produce an OverallFailure Message with a non-empty error list upon first verification." in {
-<<<<<<< HEAD
         val jid_original = core.verify(verificationError_file, cache_backend, verificationError_ast)
         val messages_future_original = ViperCoreServerUtils.getMessagesFuture(core, jid_original)
-=======
-        val vjh_original = core.verify(verificationError_file, cache_backend, verificationError_ast)
-        val messages_future_original = ViperCoreServerUtils.getMessagesFuture(core, vjh_original)
->>>>>>> e6a21def
           while (!messages_future_original.isCompleted) {
             Thread.sleep(500)
           }
@@ -380,13 +345,8 @@
         }
 
       "produce an OverallFailure Message with an empty error list when re- verified." in {
-<<<<<<< HEAD
         val jid_cached = core.verify(verificationError_file, cache_backend, verificationError_ast)
         val messages_future_cached = ViperCoreServerUtils.getMessagesFuture(core, jid_cached)
-=======
-        val vjh_cached = core.verify(verificationError_file, cache_backend, verificationError_ast)
-        val messages_future_cached = ViperCoreServerUtils.getMessagesFuture(core, vjh_cached)
->>>>>>> e6a21def
         while (!messages_future_cached.isCompleted) {
           Thread.sleep(100)
         }
@@ -406,13 +366,8 @@
       }
 
       "produce an OverallFailure Message with an empty error list when re- verified after flushing the cache." in {
-<<<<<<< HEAD
         val jid_flushed = core.verify(verificationError_file, cache_backend, verificationError_ast)
         val messages_future_flushed = ViperCoreServerUtils.getMessagesFuture(core, jid_flushed)
-=======
-        val vjh_flushed = core.verify(verificationError_file, cache_backend, verificationError_ast)
-        val messages_future_flushed = ViperCoreServerUtils.getMessagesFuture(core, vjh_flushed)
->>>>>>> e6a21def
         while (!messages_future_flushed.isCompleted) {
           Thread.sleep(100)
         }
@@ -446,11 +401,7 @@
       }
 
       "have 'verify()' return a non-negative id upon freeing up a verification request by calling 'getMessagesFuture()'" in {
-<<<<<<< HEAD
         val result_future = ViperCoreServerUtils.getMessagesFuture(core, jid)
-=======
-        val result_future = ViperCoreServerUtils.getMessagesFuture(core, handler)
->>>>>>> e6a21def
         while (!result_future.isCompleted) {
           Thread.sleep(100)
         }
