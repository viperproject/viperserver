// This Source Code Form is subject to the terms of the Mozilla Public
// License, v. 2.0. If a copy of the MPL was not distributed with this
// file, You can obtain one at http://mozilla.org/MPL/2.0/.
//
// Copyright (c) 2011-2020 ETH Zurich.

package viper.server.frontends.lsp

import java.util.concurrent.CompletableFuture
import org.eclipse.lsp4j.jsonrpc.messages.{Either, Either3}
import org.eclipse.lsp4j.jsonrpc.services.{JsonNotification, JsonRequest}
import org.eclipse.lsp4j.services.{LanguageClient, LanguageClientAware, LanguageServer, TextDocumentService, WorkspaceService}
import org.eclipse.lsp4j._
import viper.server.ViperConfig
import viper.server.core.VerificationExecutionContext
import viper.silver.ast.{LineColumnPosition, SourcePosition}
import viper.viperserver.BuildInfo

import scala.concurrent.Future
import scala.concurrent.duration.DurationInt
import scala.jdk.CollectionConverters._
import scala.jdk.FutureConverters._
import scala.language.postfixOps

trait StandardReceiver {
  val coordinator: ClientCoordinator
  implicit def executor: VerificationExecutionContext
}

trait LanguageReceiver extends StandardReceiver with LanguageServer {

  override def initialize(params: InitializeParams): CompletableFuture[InitializeResult] = {
    coordinator.logger.debug(s"[Req: initialize] ${params.toString()}")
    val capabilities = new ServerCapabilities()
    capabilities.setTextDocumentSync(TextDocumentSyncKind.Incremental)
    // Features https://microsoft.github.io/language-server-protocol/specifications/lsp/3.17/specification/#languageFeatures
    // Go to Declaration:       [N/A]
    // Go to Definition:
    capabilities.setDefinitionProvider(true)
    // Go to Type Definition:   [N/A]
    // Go to Implementation:    [N/A]
    // Find References:
    capabilities.setReferencesProvider(true)
    // Prepare Call Hierarchy:  [N/A]
      // Incoming Calls:        [N/A]
      // Outgoing Calls:        [N/A]
    // Prepare Type Hierarchy:  [N/A]
      // Super Types:           [N/A]
      // Sub Types:             [N/A]
    // Document Highlight:
    capabilities.setDocumentHighlightProvider(true)
    // Document Link (disabled Resolve):
    capabilities.setDocumentLinkProvider(new DocumentLinkOptions(false))
    // Hover:
    capabilities.setHoverProvider(true)
    // Code Lens (disabled Resolve):
    capabilities.setCodeLensProvider(new CodeLensOptions(false))
    // Folding Range:
    capabilities.setFoldingRangeProvider(true)
    // Selection Range:         [N/A]
        // could try extracting from document symbols,
        // but this req doesn't seem to ever be sent
    // Document Symbols:
    capabilities.setDocumentSymbolProvider(true)
    // Semantic Tokens:
    val legend = new SemanticTokensLegend(
      Seq(SemanticTokenTypes.Namespace, SemanticTokenTypes.Type, SemanticTokenTypes.Class, SemanticTokenTypes.Enum,
          SemanticTokenTypes.Interface, SemanticTokenTypes.Struct, SemanticTokenTypes.TypeParameter, SemanticTokenTypes.Parameter,
          SemanticTokenTypes.Variable, SemanticTokenTypes.Property, SemanticTokenTypes.EnumMember, SemanticTokenTypes.Event,
          SemanticTokenTypes.Function, SemanticTokenTypes.Method, SemanticTokenTypes.Macro, SemanticTokenTypes.Keyword,
          SemanticTokenTypes.Modifier, SemanticTokenTypes.Comment, SemanticTokenTypes.String, SemanticTokenTypes.Number,
          SemanticTokenTypes.Regexp, SemanticTokenTypes.Operator, SemanticTokenTypes.Decorator, "constant").asJava,
      Seq(SemanticTokenModifiers.Declaration, SemanticTokenModifiers.Definition, SemanticTokenModifiers.Readonly, SemanticTokenModifiers.Static,
          SemanticTokenModifiers.Deprecated, SemanticTokenModifiers.Abstract, SemanticTokenModifiers.Async, SemanticTokenModifiers.Modification,
          SemanticTokenModifiers.Documentation, SemanticTokenModifiers.DefaultLibrary, "controlFlow").asJava
    )
    capabilities.setSemanticTokensProvider(new SemanticTokensWithRegistrationOptions(legend, true))
    // Inline Value:            [N/A]
    // Inlay Hint (disabled Resolve):
    capabilities.setInlayHintProvider(true)
    // Moniker:                 [N/A]
    // Completion Proposals:
    capabilities.setCompletionProvider(new CompletionOptions(false, Seq(".", ":", "(", "[", "{", "\n", "\t").asJava))
    // Pull Diagnostics:        DISABLED (we use `publishDiagnostics` instead)
    // capabilities.setDiagnosticProvider(new DiagnosticRegistrationOptions(true, false))
    // Signature Help:
        // Allow a `,` to try and restart the signature help even after it has ended
    capabilities.setSignatureHelpProvider(new SignatureHelpOptions(Seq("(", ",").asJava, Seq().asJava))
    // Code Action:
    capabilities.setCodeActionProvider(true)
    // Document Color:          [N/A]
    // Color Presentation:      [N/A]
    // Formatting:              TODO
    // capabilities.setDocumentFormattingProvider(true)
    // Range Formatting:        TODO
    // On type Formatting:      [N/A]
    // Rename & Prepare Rename:
    capabilities.setRenameProvider(new RenameOptions(true))
    // Linked Editing Range:    [N/A]
    // Disabled for now, in VSCode requires that `editor.linkedEditing` is enabled.
    // This acts like "Change All Occurrences" but without any explicit action. With the
    // current implementation this would mean that renaming a definition would
    // automatically cause all references to be renamed. This would probably be too annoying.
    capabilities.setLinkedEditingRangeProvider(false)

    CompletableFuture.completedFuture(new InitializeResult(capabilities))
  }

  override def initialized(params: InitializedParams): Unit = {
    coordinator.logger.trace(s"[Req: initialized] ${params.toString()}")
  }

  override def exit(): Unit = {
    coordinator.logger.trace("[Req: exit]")
    coordinator.exit()
  }

  // 'shutdown' is called before 'exit'
  override def shutdown(): CompletableFuture[AnyRef] = {
    coordinator.logger.trace("[Req: shutdown]")
    // we instruct the server to stop all verifications but we only wait for 2s for their completion since
    // the LSP client expects a response within 3s
    val stopVerifications = coordinator.stopAllRunningVerifications()
    val timeout = akka.pattern.after(2 seconds)(Future.unit)(executor.actorSystem)
    Future.firstCompletedOf(Seq(stopVerifications, timeout)).asJava.thenApply(_ => null.asInstanceOf[AnyRef]).toCompletableFuture()
  }

  override def setTrace(params: SetTraceParams): Unit = {
    coordinator.logger.trace(s"[Req: $$/setTrace] ${params.toString()}")
  }

  override def cancelProgress(params: WorkDoneProgressCancelParams): Unit = {
    coordinator.logger.trace(s"[Req: window/workDoneProgress/cancel] ${params.toString()}")
  }
}

trait TextDocumentReceiver extends StandardReceiver with TextDocumentService {

  override def didOpen(params: DidOpenTextDocumentParams): Unit = {
    // This sends the entire file contents, so `trace` to avoid spam
    coordinator.logger.trace(s"[Req: textDocument/didOpen] ${params.toString()}")
    val uri: String = params.getTextDocument.getUri
    try {
      coordinator.isViperSourceFile(uri).map(_ => {
        //create new task for opened file
        coordinator.ensureFmExists(uri, params.getTextDocument.getText)
      })
    } catch {
      case e: Throwable => coordinator.logger.debug(s"Error handling TextDocument opened: $e")
    }
  }

  override def didChange(params: DidChangeTextDocumentParams): Unit = {
    coordinator.logger.trace(s"[Req: textDocument/didChange] ${params.toString()}")
    val uri = params.getTextDocument.getUri
    for (cc <- params.getContentChanges.asScala) {
      val (range, text) = (cc.getRange(), cc.getText())
      coordinator.handleChange(uri, range, text)
    }
    coordinator.startParseTypecheck(uri)
  }

  override def didClose(params: DidCloseTextDocumentParams): Unit = {
    coordinator.logger.trace(s"[Req: textDocument/didClose] ${params.toString()}")
    try {
      val uri = params.getTextDocument.getUri
      coordinator.closeFile(uri)
    } catch {
      case _: Throwable => coordinator.logger.debug("Error handling TextDocument opened")
    }
  }

  override def didSave(params: DidSaveTextDocumentParams): Unit = {
    coordinator.logger.trace(s"[Req: textDocument/didSave] ${params.toString()}")
  }

  //////////////////
  // Optional
  //////////////////

  override def documentSymbol(params: DocumentSymbolParams) = {
    // This happens for every edit, so `trace` to avoid spam
    coordinator.logger.trace(s"[Req: textDocument/documentSymbol] ${params.toString()}")
    val uri = params.getTextDocument.getUri
    val ds = coordinator.getRoot(uri).getDocumentSymbols(uri)
    val symbolsEither = ds.map(_.map(Either.forRight[SymbolInformation, DocumentSymbol](_)).asJava)
    symbolsEither.asJava.toCompletableFuture
  }

  override def definition(params: DefinitionParams) = {
    coordinator.logger.trace(s"[Req: textDocument/definition] ${params.toString()}")
    val uri = params.getTextDocument.getUri
    val pos = params.getPosition
    coordinator.getRoot(uri).getGotoDefinitions(uri, pos).map(defns => {
        Either.forRight[java.util.List[_ <: Location], java.util.List[_ <: LocationLink]](defns.asJava)
    }).asJava.toCompletableFuture
  }

  override def hover(params: HoverParams) = {
    // This happens for every hover, so `trace` to avoid spam
    coordinator.logger.trace(s"[Req: textDocument/hover] ${params.toString()}")
    val uri = params.getTextDocument.getUri
    val pos = params.getPosition
    coordinator.getRoot(uri)
      .getHoverHints(uri, pos)
      .map(_.headOption.orNull)
      .asJava.toCompletableFuture
  }

  override def foldingRange(params: FoldingRangeRequestParams) = {
    coordinator.logger.trace(s"[Req: textDocument/foldingRange] ${params.toString()}")
    val uri = params.getTextDocument.getUri
    val fr = coordinator.getRoot(uri).getFoldingRanges(uri)
    val foldingRanges = fr.map(_.asJava)
    foldingRanges.asJava.toCompletableFuture
  }

  override def semanticTokensFull(params: SemanticTokensParams) = {
    coordinator.logger.trace(s"[Req: textDocument/semanticTokens/full] ${params.toString()}")
    val uri = params.getTextDocument.getUri
    val st = coordinator.getRoot(uri).getSemanticHighlights(uri)
    val semanticTokens = st.map(st => new SemanticTokens(st.flatMap(_.toSeq()).asJava))
    semanticTokens.asJava.toCompletableFuture
  }

  override def inlayHint(params: InlayHintParams) = {
    // This happens for every scroll, so `trace` to avoid spam
    coordinator.logger.trace(s"[Req: textDocument/inlayHint] ${params.toString()}")
    val uri = params.getTextDocument.getUri
    val ih = coordinator.getRoot(uri).getInlayHints(uri)
    val range = params.getRange
    val inlayHints = ih.map(_.filter(ih => Common.containsPosition(range, ih.getPosition) == 0).asJava)
    inlayHints.asJava.toCompletableFuture
  }

  override def codeLens(params: CodeLensParams) = {
    coordinator.logger.trace(s"[Req: textDocument/codeLens] ${params.toString()}")
    val uri = params.getTextDocument.getUri
    val cl = coordinator.getRoot(uri).getCodeLens(uri)
    val CodeLens = cl.map(_.asJava.asInstanceOf[java.util.List[_ <: CodeLens]])
    CodeLens.asJava.toCompletableFuture
  }

  override def signatureHelp(params: SignatureHelpParams) = {
    coordinator.logger.trace(s"[Req: textDocument/signatureHelp] ${params.toString()}")
    val uri = params.getTextDocument.getUri
    val ctx = Option(params.getContext)
    val isRetrigger = ctx.map(_.isRetrigger).getOrElse(false)
    val help = coordinator.getRoot(uri).getSignatureHelp(uri, params.getPosition, isRetrigger)
    ctx.flatMap(ctx => Option(ctx.getActiveSignatureHelp)).flatMap(active => help.map((active, _))).foreach {
      case (active, help) =>
        if (active.getActiveSignature < help.getSignatures.size() && active.getActiveSignature != active.getSignatures.size() - 1) {
          help.setActiveSignature(active.getActiveSignature)
        }
    }
    CompletableFuture.completedFuture(help.orNull)
  }

  override def references(params: ReferenceParams) = {
    coordinator.logger.trace(s"[Req: textDocument/references] ${params.toString()}")
    val uri = params.getTextDocument.getUri
    val id = params.getContext.isIncludeDeclaration
    val refs = coordinator.getRoot(uri).getFindReferences(uri, params.getPosition, id)
    refs.map(_.asJava.asInstanceOf[java.util.List[_ <: Location]]).asJava.toCompletableFuture
  }

  override def prepareRename(params: PrepareRenameParams) = {
    coordinator.logger.trace(s"[Req: textDocument/prepareRename] ${params.toString()}")
    val uri = params.getTextDocument.getUri
    val pos = params.getPosition
    coordinator.getRoot(uri).getFindReferences(uri, pos, true).map(refs => {
      refs.filter(_.getUri == uri).find(r => Common.containsPosition(r.getRange, pos) == 0).map(r =>
        Either3.forFirst[Range, PrepareRenameResult, PrepareRenameDefaultBehavior](r.getRange)
      ).orNull
    }).asJava.toCompletableFuture
  }

  override def rename(params: RenameParams) = {
    coordinator.logger.trace(s"[Req: textDocument/rename] ${params.toString()}")
    val uri = params.getTextDocument.getUri
    val pos = params.getPosition
    val newName = params.getNewName
    val rename = coordinator.getRoot(uri).getRename(uri, pos, newName)
    rename.asJava.toCompletableFuture
  }

  override def documentHighlight(params: DocumentHighlightParams) = {
    coordinator.logger.trace(s"[Req: textDocument/documentHighlight] ${params.toString()}")
    val uri = params.getTextDocument.getUri
    val pos = params.getPosition
    coordinator.getRoot(uri).getFindReferences(uri, pos, true).map(refs =>
      refs.filter(_.getUri == uri).map(r => new DocumentHighlight(r.getRange, DocumentHighlightKind.Read))
        .asJava.asInstanceOf[java.util.List[_ <: DocumentHighlight]]
    ).asJava.toCompletableFuture
  }

  override def documentLink(params: DocumentLinkParams) = {
    coordinator.logger.trace(s"[Req: textDocument/documentLink] ${params.toString()}")
    val uri = params.getTextDocument.getUri
    val links = coordinator.getRoot(uri).getDocumentLinks(uri)
    links.map(_.asJava).asJava.toCompletableFuture
  }

  override def completion(params: CompletionParams) = {
    coordinator.logger.trace(s"[Req: textDocument/completion] ${params.toString()}")
    val uri = params.getTextDocument.getUri
    val pos = params.getPosition
    val char = params.getContext.getTriggerCharacter
    val proposals = coordinator.getRoot(uri).getCompletionProposal(uri, pos, Option(char))
    val jProposals = proposals.map(p => Either.forLeft[java.util.List[CompletionItem], CompletionList](p.asJava))
    jProposals.asJava.toCompletableFuture
  }

  override def codeAction(params: CodeActionParams) = {
    // TODO
    CompletableFuture.completedFuture(Nil.asJava)
  }

  // --- DISABLED, see comment in `initialize` ---
  override def diagnostic(params: DocumentDiagnosticParams) = {
    coordinator.logger.trace(s"[Req: textDocument/diagnostic] ${params.toString()}")
    val uri = params.getTextDocument.getUri
    val ds = coordinator.getRoot(uri).getDiagnostics(uri)
    ds.map(ds => {
      val diagnostics = new RelatedFullDocumentDiagnosticReport(ds.asJava)
      // Maybe use this in future LSP versions?
      // diagnostics.setRelatedDocuments
      new DocumentDiagnosticReport(diagnostics)
    }).asJava.toCompletableFuture
  }

  // --- DISABLED, see comment in `initialize` ---
  override def linkedEditingRange(params: LinkedEditingRangeParams) = {
    coordinator.logger.trace(s"[Req: textDocument/linkedEditingRange] ${params.toString()}")
    val uri = params.getTextDocument.getUri
    val pos = params.getPosition
    coordinator.getRoot(uri).getFindReferences(uri, pos, true, false).map(refs =>
      new LinkedEditingRanges(refs.filter(_.getUri == uri).map(_.getRange).asJava)
    ).asJava.toCompletableFuture
  }
}

trait WorkspaceReceiver extends StandardReceiver with WorkspaceService {

  override def didChangeConfiguration(params: DidChangeConfigurationParams): Unit = {
    coordinator.logger.trace(s"[Req: workspace/didChangeConfiguration] ${params.toString()}")
  }

  override def didChangeWatchedFiles(params: DidChangeWatchedFilesParams): Unit = {
    coordinator.logger.trace(s"[Req: workspace/didChangeWatchedFiles] ${params.toString()}")
  }
}

class CustomReceiver(config: ViperConfig, server: ViperServerService, serverUrl: String)(implicit _executor: VerificationExecutionContext)
    extends LanguageClientAware with LanguageReceiver with WorkspaceReceiver with TextDocumentReceiver {

  override val coordinator = new ClientCoordinator(server)
  override def executor: VerificationExecutionContext = _executor

  override def getTextDocumentService(): TextDocumentService = this

  override def getWorkspaceService(): WorkspaceService = this

  val MIN_CLIENT_VERSION = "5.0.0"

  // receives version of client to perform some checks before replying with the server's version
  @JsonRequest(C2S_Commands.GetVersion)
  def onGetVersion(request: GetVersionRequest): CompletableFuture[GetVersionResponse] = {
    val supported = if (config.disableClientVersionCheck()) {
      true
    } else {
      val res = Common.compareSemVer(request.clientVersion, MIN_CLIENT_VERSION)
      res >= 0
    }
    if (supported) {
      CompletableFuture.completedFuture(GetVersionResponse(BuildInfo.projectVersion))
    } else {
      val errorMsg = s"Client is not compatible with server - expected at least client version $MIN_CLIENT_VERSION but is ${request.clientVersion}"
      CompletableFuture.completedFuture(GetVersionResponse(BuildInfo.projectVersion, errorMsg))
    }
  }

  @JsonRequest(C2S_Commands.RemoveDiagnostics)
  def onRemoveDiagnostics(request: RemoveDiagnosticsRequest): CompletableFuture[RemoveDiagnosticsResponse] = {
    coordinator.logger.debug("On removing diagnostics")
    coordinator.resetDiagnostics(Option(request.uri))
    CompletableFuture.completedFuture(RemoveDiagnosticsResponse(true))
  }

  @JsonRequest(C2S_Commands.GetLanguageServerUrl)
  def onGetServerUrl(): CompletableFuture[GetLanguageServerUrlResponse] = {
    coordinator.logger.debug("On getting server URL")
    CompletableFuture.completedFuture(GetLanguageServerUrlResponse(serverUrl))
  }

  @JsonNotification(C2S_Commands.Verify)
  def onVerify(data: VerifyParams): Unit = {
<<<<<<< HEAD
    coordinator.logger.debug("On verifying");
    if (coordinator.canVerificationBeStarted(data.uri, data.manuallyTriggered)) {

=======
    coordinator.logger.debug("On verifying")
    if (coordinator.canVerificationBeStarted(data.uri, data.content, data.manuallyTriggered)) {
>>>>>>> b87cfcea
      // stop all other verifications because the backend crashes if multiple verifications are run in parallel
      coordinator.logger.trace("verification can be started - all running verifications are now going to be stopped")
      coordinator.stopAllRunningVerifications().map(_ => {
        coordinator.logger.info("start or restart verification")

<<<<<<< HEAD
        val verifyTarget = if(data.verifyTarget == null) None else Some(LineColumnPosition(data.verifyTarget.getLine + 1, data.verifyTarget.getCharacter + 1))

        val verificationStarted = coordinator.startVerification(data.backend, data.customArgs, data.uri, data.manuallyTriggered, verifyTarget)
        if (verificationStarted) {
          coordinator.logger.info("Verification Started")
        } else {
          coordinator.client.notifyVerificationNotStarted(VerificationNotStartedParams(data.uri))
        }
=======
        coordinator.startVerification(data.backend, data.customArgs, data.uri, data.manuallyTriggered).map(verificationStarted => {
          if (verificationStarted) {
            coordinator.logger.info("Verification Started")
          } else {
            coordinator.client.map{_.notifyVerificationNotStarted(VerificationNotStartedParams(data.uri))}
          }
        })
>>>>>>> b87cfcea
      }).recover(e => {
        coordinator.logger.debug(s"Error handling verify request: $e")
        coordinator.client.map{_.notifyVerificationNotStarted(VerificationNotStartedParams(data.uri))}
      })
    } else {
      coordinator.logger.info("The verification cannot be started.")
      coordinator.client.map{_.notifyVerificationNotStarted(VerificationNotStartedParams(data.uri))}
    }
  }

  @JsonRequest(C2S_Commands.FlushCache)
  def onFlushCache(params: FlushCacheParams): CompletableFuture[Unit] = {
    coordinator.logger.debug("flushing cache...")
    val uriOpt = Option(params.uri)
    val backendOpt = Option(params.backend)
    coordinator.flushCache(uriOpt, backendOpt).asJava.toCompletableFuture()
  }

  @JsonRequest(C2S_Commands.StopVerification)
  def onStopVerification(request: StopVerificationRequest): CompletableFuture[StopVerificationResponse] = {
    coordinator.logger.debug("on stopping verification")
    try {
      coordinator.stopRunningVerification(request.uri)
        .map(success => StopVerificationResponse(success))
        .asJava.toCompletableFuture()
    } catch {
      case e: Throwable =>
        coordinator.logger.debug(s"Error handling stop verification request (critical): $e")
        CompletableFuture.completedFuture(StopVerificationResponse(false))
    }
  }

  override def connect(client: LanguageClient): Unit = {
    val c = client.asInstanceOf[IdeLanguageClient]
    coordinator.setClient(c)
  }

  /** called when stream to the client is closed. No messages should be sent afterwards */
  def disconnected(): Unit = {
    coordinator.exit()
  }
}<|MERGE_RESOLUTION|>--- conflicted
+++ resolved
@@ -395,37 +395,22 @@
 
   @JsonNotification(C2S_Commands.Verify)
   def onVerify(data: VerifyParams): Unit = {
-<<<<<<< HEAD
-    coordinator.logger.debug("On verifying");
-    if (coordinator.canVerificationBeStarted(data.uri, data.manuallyTriggered)) {
-
-=======
     coordinator.logger.debug("On verifying")
     if (coordinator.canVerificationBeStarted(data.uri, data.content, data.manuallyTriggered)) {
->>>>>>> b87cfcea
       // stop all other verifications because the backend crashes if multiple verifications are run in parallel
       coordinator.logger.trace("verification can be started - all running verifications are now going to be stopped")
       coordinator.stopAllRunningVerifications().map(_ => {
         coordinator.logger.info("start or restart verification")
 
-<<<<<<< HEAD
         val verifyTarget = if(data.verifyTarget == null) None else Some(LineColumnPosition(data.verifyTarget.getLine + 1, data.verifyTarget.getCharacter + 1))
 
-        val verificationStarted = coordinator.startVerification(data.backend, data.customArgs, data.uri, data.manuallyTriggered, verifyTarget)
-        if (verificationStarted) {
-          coordinator.logger.info("Verification Started")
-        } else {
-          coordinator.client.notifyVerificationNotStarted(VerificationNotStartedParams(data.uri))
-        }
-=======
-        coordinator.startVerification(data.backend, data.customArgs, data.uri, data.manuallyTriggered).map(verificationStarted => {
+        coordinator.startVerification(data.backend, data.customArgs, data.uri, data.manuallyTriggered, verifyTarget).map(verificationStarted => {
           if (verificationStarted) {
             coordinator.logger.info("Verification Started")
           } else {
             coordinator.client.map{_.notifyVerificationNotStarted(VerificationNotStartedParams(data.uri))}
           }
         })
->>>>>>> b87cfcea
       }).recover(e => {
         coordinator.logger.debug(s"Error handling verify request: $e")
         coordinator.client.map{_.notifyVerificationNotStarted(VerificationNotStartedParams(data.uri))}
