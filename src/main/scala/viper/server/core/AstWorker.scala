// This Source Code Form is subject to the terms of the Mozilla Public
// License, v. 2.0. If a copy of the MPL was not distributed with this
// file, You can obtain one at http://mozilla.org/MPL/2.0/.
//
// Copyright (c) 2011-2020 ETH Zurich.

package viper.server.core

import ch.qos.logback.classic.Logger
import viper.server.ViperConfig
import viper.server.utility.AstGenerator
import viper.server.vsi.AstConstructionException
import viper.silver.ast.Program
import viper.silver.ast.utility.FileLoader
import viper.silver.reporter.{Entity, ExceptionReport}
import viper.silver.verifier.VerificationResult


object ViperFileNotFoundException extends AstConstructionException
object AstConstructionInterrupted extends AstConstructionException
object InvalidArgumentsException extends AstConstructionException
object AstConstructionFailureException extends AstConstructionException
object OutOfResourcesException extends AstConstructionException

case class ServerCrashException(e: Throwable) extends Exception(e)


class AstWorker(val file: String,
                override val logger: Logger,
                private val config: ViperConfig,
                private val loader: Option[FileLoader]
               )(override val executor: VerificationExecutionContext)
  extends MessageReportingTask[Option[Program]] {

<<<<<<< HEAD
  private def constructAst(): Option[Program] = {
=======
  private def constructAst(arg_list: Seq[String]): Option[Program] = {
    val file: String = arg_list.last

>>>>>>> d5b819d3
    val reporter = new ActorReporter("AstGenerationReporter")
    val astGen = new AstGenerator(logger, reporter, arg_list, disablePlugins = config.disablePlugins())

    val ast_option: Option[Program] = try {
      astGen.generateViperAst(file, loader)
    } catch {
      case _: java.nio.file.NoSuchFileException =>
        logger.error(s"The file ($file) for which verification has been requested was not found.")
        registerTaskEnd(false)
        throw ViperFileNotFoundException
      case e@ (_: InterruptedException | _: java.nio.channels.ClosedByInterruptException) =>
        logger.info(s"AstWorker ($file) has been interrupted: $e")
        registerTaskEnd(false)
        throw AstConstructionInterrupted
      case e: Throwable =>
        reporter report ExceptionReport(e)
        logger.error(s"Creation/Execution of an AstGenerator instance ($file) resulted in $e.")
        registerTaskEnd(false)
        throw ServerCrashException(e)
    }

    registerTaskEnd(true)
    ast_option match {
      case None =>
        logger.info(s"The file ($file) contained syntax errors, type errors, or is simply inconsistent.")
      case _ =>
    }
    ast_option
  }

  override def mapEntityVerificationResult(entity: Entity, result: VerificationResult): VerificationResult = {
    logger.error(s"unexpected operation: AstWorker received an entity success or entity failure message, which should not occur while constructing a Viper AST")
    ???
  }

  override def call(): Option[Program] = constructAst(arg_list)
}<|MERGE_RESOLUTION|>--- conflicted
+++ resolved
@@ -32,13 +32,9 @@
                )(override val executor: VerificationExecutionContext)
   extends MessageReportingTask[Option[Program]] {
 
-<<<<<<< HEAD
-  private def constructAst(): Option[Program] = {
-=======
   private def constructAst(arg_list: Seq[String]): Option[Program] = {
     val file: String = arg_list.last
 
->>>>>>> d5b819d3
     val reporter = new ActorReporter("AstGenerationReporter")
     val astGen = new AstGenerator(logger, reporter, arg_list, disablePlugins = config.disablePlugins())
 
