--- conflicted
+++ resolved
@@ -27,13 +27,10 @@
   final case class ServerStopConfirmed(msg: String)
   final case class JobDiscardAccept(msg: String)
   final case class JobDiscardReject(msg: String)
-<<<<<<< HEAD
+  final case class CacheFlushAccept(msg: String)
+  final case class CacheFlushReject(msg: String)
   final case class AlloyGenerationRequestReject(reason: String)
   final case class AlloyGenerationRequestComplete(solution: A4Solution)
-=======
-  final case class CacheFlushAccept(msg: String)
-  final case class CacheFlushReject(msg: String)
->>>>>>> c9bc649d
 
 
   implicit val verReqAccept_format: RootJsonFormat[VerificationRequestAccept] = jsonFormat1(VerificationRequestAccept)
@@ -41,17 +38,14 @@
   implicit val serverStopConfirmed_format: RootJsonFormat[ServerStopConfirmed] = jsonFormat1(ServerStopConfirmed)
   implicit val jobDiscardAccept_format: RootJsonFormat[JobDiscardAccept] = jsonFormat1(JobDiscardAccept)
   implicit val jobDiscardReject_format: RootJsonFormat[JobDiscardReject] = jsonFormat1(JobDiscardReject)
-<<<<<<< HEAD
+  implicit val CacheFlushAccept_format: RootJsonFormat[CacheFlushAccept] = jsonFormat1(CacheFlushAccept)
+  implicit val CacheFlushReject_format: RootJsonFormat[CacheFlushReject] = jsonFormat1(CacheFlushReject)
   implicit val alloyGenReqReject_format: RootJsonFormat[AlloyGenerationRequestReject] = jsonFormat1(AlloyGenerationRequestReject)
   implicit val alloyGenReqComplete_format: RootJsonFormat[AlloyGenerationRequestComplete] = lift(
     new RootJsonWriter[AlloyGenerationRequestComplete] {
       override def write(obj: AlloyGenerationRequestComplete): JsValue = AlloySolutionWriter.toJSON(obj.solution)
     }
   )
-=======
-  implicit val CacheFlushAccept_format: RootJsonFormat[CacheFlushAccept] = jsonFormat1(CacheFlushAccept)
-  implicit val CacheFlushReject_format: RootJsonFormat[CacheFlushReject] = jsonFormat1(CacheFlushReject)
->>>>>>> c9bc649d
 
   // Implicit conversions for reporter.Message.
 
@@ -223,7 +217,6 @@
     override def write(obj: ProgramDefinitionsReport) = JsObject("definitions" -> JsArray(obj.definitions.map(_.toJson).toVector))
   })
 
-<<<<<<< HEAD
   implicit val symbExLogReport_writer: RootJsonFormat[ExecutionTraceReport] = lift(new RootJsonWriter[ExecutionTraceReport] {
     override def write(obj: ExecutionTraceReport) = obj match {
       case ExecutionTraceReport(timestamp, members: List[SymbLog], axioms: List[Term], functionPostAxioms: List[Term]) =>
@@ -248,14 +241,6 @@
           "functionPostAxioms" -> JsArray(functionPostAxioms.map(a => JsString(a.toString)).toVector)
         )
     }
-=======
-  implicit val symbExLogReport_writer: RootJsonFormat[SymbExLogReport] = lift(new RootJsonWriter[SymbExLogReport] {
-    override def write(obj: SymbExLogReport) = JsObject(
-      //"entity" -> obj.entity.toJson,
-      "timestamp" -> obj.timestamp.toJson,
-      "log" -> JsString("<omitted>")
-    )
->>>>>>> c9bc649d
   })
 
   implicit val stackTraceElement_writer: RootJsonFormat[StackTraceElement] = lift(new RootJsonWriter[java.lang.StackTraceElement] {
