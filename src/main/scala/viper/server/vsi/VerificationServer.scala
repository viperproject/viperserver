--- conflicted
+++ resolved
@@ -12,23 +12,14 @@
 import akka.stream.scaladsl.{Keep, Sink, Source}
 import akka.stream.{ActorMaterializer, OverflowStrategy}
 import akka.util.Timeout
-<<<<<<< HEAD
-import akka.{Done, NotUsed}
-import org.reactivestreams.Publisher
 import viper.server.core.VerificationExecutionContext
-=======
->>>>>>> 18632e91
 
 import scala.concurrent.duration._
-<<<<<<< HEAD
-import scala.concurrent.{Await, ExecutionContext, Future}
-import scala.util.{Failure, Success}
-=======
-import scala.concurrent.{ExecutionContext, ExecutionContextExecutor, Future}
->>>>>>> 18632e91
-import scala.language.postfixOps
+import scala.concurrent.Future
 import scala.reflect.ClassTag
 import scala.util.{Failure, Success}
+
+import scala.language.postfixOps
 
 
 abstract class VerificationServerException extends Exception
@@ -54,13 +45,8 @@
 
   type AST
 
-<<<<<<< HEAD
   implicit val executor: VerificationExecutionContext
   implicit val system: ActorSystem = executor.actorSystem
-=======
-  implicit val system: ActorSystem = ActorSystem("Main")
-  implicit val executionContext: ExecutionContextExecutor = ExecutionContext.global
->>>>>>> 18632e91
   implicit val materializer: ActorMaterializer = ActorMaterializer()
 
   protected var _termActor: ActorRef = _
@@ -79,69 +65,26 @@
     * will result in an IllegalStateException.
     * */
   def start(active_jobs: Int): Unit = {
-<<<<<<< HEAD
-    jobs = new JobPool(active_jobs)
-    _termActor = executor.actorSystem.actorOf(Terminator.props(), "terminator")
-=======
     ast_jobs = new JobPool("VSI-AST-pool", active_jobs)
     ver_jobs = new JobPool("VSI-Verification-pool", active_jobs)
     _termActor = system.actorOf(Terminator.props(ast_jobs, ver_jobs), "terminator")
->>>>>>> 18632e91
     isRunning = true
   }
 
   protected def initializeProcess[S <: JobId, T <: JobHandle : ClassTag]
                       (pool: JobPool[S, T],
-                      task_fut: Future[MessageStreamingTask[AST]],
+                      task_fut: Future[MessageStreamingTask[_]],
                       prev_job_id_maybe: Option[AstJobId] = None): S = {
 
     if (!isRunning) {
       throw new IllegalStateException("Instance of VerificationServer already stopped")
     }
 
-<<<<<<< HEAD
-    private var _verificationTask: java.util.concurrent.Future[_] = _
-
-    private def interrupt: Boolean = {
-      if (_verificationTask != null && !_verificationTask.isDone) {
-        _verificationTask.cancel(true)
-        return true
-      }
-      false
-    }
-
-    private def resetVerificationTask(): Unit = {
-      if (_verificationTask != null && !_verificationTask.isDone) {
-        _verificationTask.cancel(true)
-      }
-      _verificationTask = null
-    }
-
-    override def receive: PartialFunction[Any, Unit] = {
-      case VerificationProtocol.Stop =>
-        val did_I_interrupt = interrupt
-        if (did_I_interrupt) {
-          sender() ! s"Job #$id has been successfully interrupted."
-        } else {
-          sender() ! s"Job #$id has already been finalized."
-        }
-      case VerificationProtocol.Verify(task, queue, publisher, executor) =>
-        resetVerificationTask()
-        sender() ! startJob(task, queue, publisher)(executor)
-      case msg =>
-        throw new Exception("Main Actor: unexpected message received: " + msg)
-    }
-
-    private def startJob(task: VerificationTask, queue: SourceQueueWithComplete[Envelope], publisher: Publisher[Envelope])(executor: VerificationExecutionContext): JobHandle = {
-      _verificationTask = executor.submit(task)
-      JobHandle(self, queue, publisher)
-    }
-=======
     require(pool.newJobsAllowed)
 
     /** Ask the pool to book a new job using the above function
       * to construct Future[JobHandle] and Promise[AST] later on. */
-    pool.bookNewJob((new_jid: S) => task_fut.flatMap((task: MessageStreamingTask[AST]) => {
+    pool.bookNewJob((new_jid: S) => task_fut.flatMap((task: MessageStreamingTask[_]) => {
 
       /** TODO avoid hardcoded parameters */
       implicit val askTimeout: Timeout = Timeout(5000 milliseconds)
@@ -175,9 +118,9 @@
 
       (job_actor ? (new_jid match {
         case _: AstJobId =>
-          VerificationProtocol.ConstructAst(new TaskThread(task), queue, publisher)
+          VerificationProtocol.ConstructAst(task, queue, publisher, executor)
         case _: VerJobId =>
-          VerificationProtocol.Verify(new TaskThread(task), queue, publisher,
+          VerificationProtocol.Verify(task, queue, publisher,
             /** TODO: Use factories for specializing the messages.
               * TODO: Clearly, there should be a clean separation between concrete job types
               * TODO: (AST Construction, Verification) and generic types (JobHandle). */
@@ -188,7 +131,7 @@
                 throw new IllegalArgumentException(s"cannot map ${prev_job_id.toString} to expected type AstJobId")
               case None =>
                 None
-            })
+            }, executor)
       })).mapTo[T]
 
     }).recover({
@@ -202,7 +145,6 @@
             VerHandle(null, null, null, prev_job_id_maybe)
         }
     }).mapTo[T])
->>>>>>> 18632e91
   }
 
   protected def initializeAstConstruction(task: MessageStreamingTask[AST]): AstJobId = {
@@ -221,37 +163,13 @@
     *
     * As such, it accepts an instance of a VerificationTask, which it will pass to the JobActor.
     */
-<<<<<<< HEAD
-  protected def initializeVerificationProcess(task: VerificationTask): JobID = {
-    if(!isRunning) {
-      throw new IllegalStateException("Instance of ViperCoreServer already stopped")
-    }
-
-    if (jobs.newJobsAllowed) {
-      def createJob(new_jid: Int): Future[JobHandle] = {
-
-        implicit val askTimeout: Timeout = Timeout(5000 milliseconds)
-        val job_actor = system.actorOf(JobActor.props(new_jid), s"job_actor_$new_jid")
-        val (queue, publisher) = Source.queue[Envelope](10000, OverflowStrategy.backpressure)
-                                       .toMat(Sink.asPublisher(false))(Keep.both)
-                                       .run()
-        val message_actor = system.actorOf(QueueActor.props(new_jid, queue), s"queue_actor_$new_jid")
-        task.setQueueActor(message_actor)
-        val answer = job_actor ? VerificationProtocol.Verify(task, queue, publisher, executor)
-        val new_job_handle: Future[JobHandle] = answer.mapTo[JobHandle]
-        new_job_handle
-      }
-      val (id, _) = jobs.bookNewJob(createJob)
-      JobID(id)
-=======
-  protected def initializeVerificationProcess(task_fut: Future[MessageStreamingTask[AST]], ast_job_id_maybe: Option[AstJobId]): VerJobId = {
+  protected def initializeVerificationProcess(task_fut: Future[MessageStreamingTask[Unit]], ast_job_id_maybe: Option[AstJobId]): VerJobId = {
     if (!isRunning) {
       throw new IllegalStateException("Instance of VerificationServer already stopped")
     }
 
     if (ver_jobs.newJobsAllowed) {
       initializeProcess(ver_jobs, task_fut, ast_job_id_maybe)
->>>>>>> 18632e91
     } else {
       VerJobId(-1)  // Process Management running  at max capacity.
     }
@@ -271,17 +189,6 @@
         /** Verification job not found */
         None
       case Some(handle_future) =>
-<<<<<<< HEAD
-        def mapHandle(handle: JobHandle): Future[Unit] = {
-          val src_envelope: Source[Envelope, NotUsed] = Source.fromPublisher((handle.publisher))
-          val src_msg: Source[A , NotUsed] = src_envelope.map(e => unpack(e))
-          src_msg.runWith(Sink.actorRef(clientActor, Success))
-          _termActor ! Terminator.WatchJobQueue(jid, handle)
-          handle.queue.watchCompletion().flatMap(_ => Future.unit)
-        }
-        Some(handle_future.flatMap(mapHandle))
-      case None => None
-=======
         Some(handle_future.flatMap((ver_handle: VerHandle) => {
           ver_handle.prev_job_id match {
             case None =>
@@ -320,7 +227,6 @@
             // FIXME Could we guarantee that the client won't forget to do this?
             ver_handle.queue.watchCompletion()
         })
->>>>>>> 18632e91
     }
   }
 
@@ -334,7 +240,6 @@
       throw new IllegalStateException("Instance of VerificationServer already stopped")
     }
     isRunning = false
-<<<<<<< HEAD
     getInterruptFutureList().transform(r => {
       _termActor ! Terminator.Exit
       r match {
@@ -345,17 +250,6 @@
       _termActor = null
       Success()
     })
-=======
-
-    getInterruptFutureList() onComplete {
-      case Success(_) =>
-        _termActor ! Terminator.Exit
-        println(s"shutting down...")
-      case Failure(err_msg) =>
-        _termActor ! Terminator.Exit
-        println(s"forcibly shutting down...")
-    }
->>>>>>> 18632e91
   }
 
   /** This method interrupts active jobs upon termination of the server.
@@ -374,62 +268,4 @@
     val overall_interrupt_future: Future[List[String]] = Future.sequence(interrupt_future_list)
     overall_interrupt_future
   }
-<<<<<<< HEAD
-}
-
-
-/** This class is a generic wrapper for a any sort of verification a VerificationServer might
-  * work on.
-  *
-  * It has the following properties:
-  *  - implements runnable
-  *  - provides a reference to a queue actor.
-  *
-  *  The first serves the purpose of running the process concurrently. The second allows to
-  *  communicate from the verification process to the server.
-  * */
-abstract class VerificationTask()(implicit val executionContext: ExecutionContext) extends Runnable with Packer {
-
-  private var q_actor: ActorRef = _
-
-  final def setQueueActor(actor: ActorRef): Unit = {
-    q_actor = actor
-  }
-
-  /** Sends massage to the attached actor.
-    *
-    * The actor receiving this message offers it to a queue. This offering returns a Future,
-    * which  will eventually indicate whether or not the offer was successful. This method is
-    * blocking, as it waits for the successful completion of such an offer.
-    * */
-  protected def enqueueMessages(msg: A): Unit = {
-    implicit val askTimeout: Timeout = Timeout(5000 milliseconds)
-
-    val answer = q_actor ? TaskProtocol.BackendReport(pack(msg))
-    Await.ready(answer, Duration.Inf)
-    // we have waited until we got an answer or a timeout so it's safe to call get:
-    val current_offer: Future[QueueOfferResult] = answer.value.get match {
-      case Success(current_offer) if current_offer.isInstanceOf[Future[QueueOfferResult]] =>
-        current_offer.asInstanceOf[Future[QueueOfferResult]]
-      case Success(s) => throw new IllegalStateException(s"unexpected answer received from queue actor: $s")
-      case Failure(exception) =>
-        println(s"enqueuing message into queue has failed with exception: $exception")
-        Future.failed(exception)
-    }
-    // wait until either answer completes with a timeout or current_offer completes (an exception is thrown if
-    // current_offer completes with a failure
-    Await.result(current_offer, Duration.Inf)
-  }
-
-  /** Notify the queue actor that the task has come to an end
-    *
-    * The actor receiving this message will close the queue.
-    *
-    * @param success indicates whether or not the task has ended as successfully.
-    * */
-  protected def registerTaskEnd(success: Boolean): Unit = {
-    q_actor ! TaskProtocol.FinalBackendReport(success)
-  }
-=======
->>>>>>> 18632e91
 }